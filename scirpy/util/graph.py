<<<<<<< HEAD
=======
import scipy.sparse
>>>>>>> 6320e8c7
from scanpy import logging
import igraph as ig
import numpy as np
from .._compat import Literal
from scipy.sparse import spmatrix, csr_matrix


def igraph_from_sparse_matrix(
    matrix: spmatrix,
    *,
    matrix_type: Literal["connectivity", "distance"] = "distance",
    max_value: float = None,
) -> ig.Graph:
    """
    Get an igraph object from an adjacency or distance matrix.

    Parameters:
    -----------
    matrix
        A sparse matrix that represents the connectivity or distance matrix for the graph.
        Zero-entries mean "no edge between the two nodes".
    matrix_type
        Whether the `sparse_matrix` represents connectivities (higher value = smaller distance)
        or distances (higher value = higher distance). Distance matrices will be
        converted into connectivities. A connectivity matrix is also known as
        weighted adjacency matrix.
    max_value
        When converting distances to connectivities, this will be considered the
        maximum distance. This defaults to `numpy.max(sparse_matrix)`.

    Returns
    -------
    igraph object
    """
    matrix = matrix.tocsr()

    if matrix_type == "distance":
        matrix = _distance_to_connectivity(matrix, max_value=max_value)

    return _get_igraph_from_adjacency(matrix)


def _distance_to_connectivity(distances: csr_matrix, *, max_value=None) -> csr_matrix:
    """Get a weighted adjacency matrix from a distance matrix.

    A distance of 1 (in the sparse matrix) corresponds to an actual distance of 0.
    An actual distance of 0 corresponds to a connectivity of 1.

    A distance of 0 (in the sparse matrix) corresponds to an actual distance of
    infinity. An actual distance of infinity corresponds to a connectivity of 0.

    Parameters
    ----------
    distances
        sparse distance matrix
    max_value
        The max_value is used to normalize the distances, i.e. distances
        are divided by this value. If not specified it will
        be the max. of the input matrix.
    """
    if not isinstance(distances, csr_matrix):
        raise ValueError("Distance matrix must be in CSR format.")

    if max_value is None:
        max_value = np.max(distances)

    connectivities = distances.copy()
    d = connectivities.data - 1

    # structure of the matrix stays the same, we can safely change the data only
    connectivities.data = (max_value - d) / max_value
    connectivities.eliminate_zeros()

    return connectivities


def _get_igraph_from_adjacency(adj: csr_matrix):
    """Get an undirected igraph graph from adjacency matrix.
    Better than Graph.Adjacency for sparse matrices.

    Parameters
    ----------
    adj
        sparse, weighted, symmetrical adjacency matrix.
    """
    sources, targets = adj.nonzero()
    weights = adj[sources, targets]
    if isinstance(weights, np.matrix):
        weights = weights.A1
    if isinstance(weights, scipy.sparse.csr_matrix):
        # this is the case when len(sources) == len(targets) == 0, see #236
        weights = weights.toarray()

    g = ig.Graph(directed=False)
    g.add_vertices(adj.shape[0])  # this adds adjacency.shape[0] vertices
    g.add_edges(list(zip(sources, targets)))

    g.es["weight"] = weights

    if g.vcount() != adj.shape[0]:
        logging.warning(
            f"The constructed graph has only {g.vcount()} nodes. "
            "Your adjacency matrix contained redundant nodes."
        )  # type: ignore

    # since we start from a symmetrical matrix, and the graph is undirected,
    # it is fine to take either of the two edges when simplifying.
    # g.simplify(combine_edges="first")

    return g


def _get_sparse_from_igraph(graph, weight_attr=None):
    # TODO remove unless I end up using this for testing.
    edges = graph.get_edgelist()
    if weight_attr is None:
        weights = [1] * len(edges)
    else:
        weights = graph.es[weight_attr]
    shape = graph.vcount()
    shape = (shape, shape)
    if len(edges) > 0:
        return csr_matrix((weights, zip(*edges)), shape=shape)
    else:
        return csr_matrix(shape)


def layout_components(
    graph: ig.Graph,
    component_layout: str = "fr",
    arrange_boxes: Literal["size", "rpack", "squarify"] = "squarify",
    pad_x: float = 1.0,
    pad_y: float = 1.0,
) -> np.ndarray:
    """
    Compute a graph layout by layouting all connected components individually.

    Adapted from https://stackoverflow.com/questions/53120739/lots-of-edges-on-a-graph-plot-in-python

    Parameters
    ----------
    graph
        The igraph object to plot.
    component_layout
        Layout function used to layout individual components.
        Can be anything that can be passed to `igraph.Graph.layout`
    arrange_boxes
        How to arrange the individual components. Can be "size"
        to arange them by the component size, or "rpack" to pack them as densly
        as possible, or "squarify" to arrange them using a treemap algorithm.
    pad_x
        Padding between subgraphs in the x dimension.
    pad_y
        Padding between subgraphs in the y dimension.

    Returns
    -------
    pos
        n_nodes x dim array containing the layout coordinates

    """
    # assign the original vertex id, it will otherwise get lost by decomposition
    for i, v in enumerate(graph.vs):
        v["id"] = i
    components = np.array(graph.decompose(mode="weak"))
    component_sizes = np.array([component.vcount() for component in components])
    order = np.argsort(component_sizes)
    components = components[order]
    component_sizes = component_sizes[order]
    vertex_ids = [v["id"] for comp in components for v in comp.vs]
    vertex_sorter = np.argsort(vertex_ids)

    bbox_fun = {"rpack": _bbox_rpack, "size": _bbox_sorted, "squarify": _bbox_squarify}[
        arrange_boxes
    ]
    bboxes = bbox_fun(component_sizes, pad_x, pad_y)

    component_layouts = [
        _layout_component(component, bbox, component_layout)
        for component, bbox in zip(components, bboxes)
    ]
    # get vertexes back into their original order
    coords = np.vstack(component_layouts)[vertex_sorter, :]
    return coords


def _bbox_rpack(component_sizes, pad_x=1.0, pad_y=1.0):
    """Compute bounding boxes for individual components
    by arranging them as densly as possible.

    Depends on `rectangle-packer`.
    """
    try:
        import rpack
    except ImportError:
        raise ImportError(
            "Using the 'components layout' requires the installation of "
            "the `rectangle-packer`. You can install it with "
            "`pip install rectangle-packer`."
        )

    dimensions = [_get_bbox_dimensions(n, power=0.8) for n in component_sizes]
    # rpack only works on integers; sizes should be in descending order
    dimensions = [
        (int(width + pad_x), int(height + pad_y))
        for (width, height) in dimensions[::-1]
    ]
    origins = rpack.pack(dimensions)
    outer_dimensions = rpack.enclosing_size(dimensions, origins)
    aspect_ratio = outer_dimensions[0] / outer_dimensions[1]
    if aspect_ratio > 1:
        scale_width, scale_height = 1, aspect_ratio
    else:
        scale_width, scale_height = aspect_ratio, 1
    bboxes = [
        (
            x,
            y,
            width * scale_width - pad_x,
            height * scale_height - pad_y,
        )
        for (x, y), (width, height) in zip(origins, dimensions)
    ]
    return bboxes[::-1]


def _bbox_squarify(component_sizes, pad_x=10, pad_y=10):
    """Arrange bounding boxes using the `squarify` implementation for treemaps"""
    try:
        import squarify
    except ImportError:
        raise ImportError(
            "Using the 'components layout' requires the installation"
            "of the `squarify` package. You can install it with "
            "`pip install squarify`"
        )
    order = np.argsort(-component_sizes)
    undo_order = np.argsort(order)
    component_sizes = component_sizes[order]
    component_sizes = squarify.normalize_sizes(component_sizes, 100, 100)
    rects = squarify.padded_squarify(component_sizes, 0, 0, 100, 100)

    bboxes = []
    for r in rects:
        width = r["dx"]
        height = r["dy"]
        offset_x = r["x"]
        offset_y = r["y"]
        delta = abs(width - height)
        if width > height:
            width = height
            offset_x += delta / 2
        else:
            height = width
            offset_y += delta / 2
        bboxes.append((offset_x, offset_y, width - pad_x, height - pad_y))

    return [bboxes[i] for i in undo_order]


def _bbox_sorted(component_sizes, pad_x=1.0, pad_y=1.0):
    """Compute bounding boxes for individual components
    by arranging them by component size"""
    bboxes = []
    x, y = (0, 0)
    current_n = 1
    for n in component_sizes:
        width, height = _get_bbox_dimensions(n, power=0.8)

        if not n == current_n:  # create a "new line"
            x = 0  # reset x
            y += height + pad_y  # shift y up
            current_n = n

        bbox = x, y, width, height
        bboxes.append(bbox)
        x += width + pad_x  # shift x down the line
    return bboxes


def _get_bbox_dimensions(n, power=0.5):
    # return (np.sqrt(n), np.sqrt(n))
    return (n ** power, n ** power)


def _layout_component(component, bbox, component_layout_func):
    """Compute layout for an individual component"""
    layout = component.layout(component_layout_func)
    rescaled_pos = _rescale_layout(np.array(layout.coords), bbox)
    return rescaled_pos


def _rescale_layout(coords, bbox):
    """Transpose the layout of a component into its bounding box"""
    min_x, min_y = np.min(coords, axis=0)
    max_x, max_y = np.max(coords, axis=0)

    if not min_x == max_x:
        delta_x = max_x - min_x
    else:  # graph probably only has a single node
        delta_x = 1.0

    if not min_y == max_y:
        delta_y = max_y - min_y
    else:  # graph probably only has a single node
        delta_y = 1.0

    new_min_x, new_min_y, new_delta_x, new_delta_y = bbox

    new_coords_x = (coords[:, 0] - min_x) / delta_x * new_delta_x + new_min_x
    new_coords_y = (coords[:, 1] - min_y) / delta_y * new_delta_y + new_min_y

    return np.vstack([new_coords_x, new_coords_y]).T<|MERGE_RESOLUTION|>--- conflicted
+++ resolved
@@ -1,7 +1,3 @@
-<<<<<<< HEAD
-=======
-import scipy.sparse
->>>>>>> 6320e8c7
 from scanpy import logging
 import igraph as ig
 import numpy as np
@@ -91,7 +87,7 @@
     weights = adj[sources, targets]
     if isinstance(weights, np.matrix):
         weights = weights.A1
-    if isinstance(weights, scipy.sparse.csr_matrix):
+    if isinstance(weights, csr_matrix):
         # this is the case when len(sources) == len(targets) == 0, see #236
         weights = weights.toarray()
 
